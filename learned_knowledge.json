{
  "learning_records": [
    {
      "id": "SCAN-20251021-013747-3a1a67a2",
      "timestamp": "2025-10-21T01:37:47.801620",
      "contract_hash": "3a1a67a2b94134e0",
      "vulnerabilities_found": [
        "just_in_time_liquidity_attack",
        "stale_oracle_price_exploitation",
        "cross_function_reentrancy",
        "cross_function_reentrancy",
        "cross_function_reentrancy",
        "cross_function_reentrancy",
        "cross_function_reentrancy",
        "read_only_reentrancy",
        "twap_manipulation_short_window",
        "multiple_external_calls_no_guard",
        "multiple_external_calls_no_guard",
        "multiple_external_calls_no_guard",
        "multiple_external_calls_no_guard",
        "potential_backdoor",
        "unchecked_call_return_value",
        "unchecked_call_return_value",
        "unchecked_call_return_value"
      ],
      "false_positives_marked": [],
      "patterns_extracted": [
        {
          "type": "just_in_time_liquidity_attack",
          "severity": "medium",
          "indicators": [],
          "detection_strategy": "static_analysis"
        },
        {
          "type": "stale_oracle_price_exploitation",
          "severity": "high",
          "indicators": [],
          "detection_strategy": "static_analysis"
        },
        {
          "type": "cross_function_reentrancy",
          "severity": "high",
          "indicators": [],
          "detection_strategy": "static_analysis"
        },
        {
          "type": "cross_function_reentrancy",
          "severity": "high",
          "indicators": [],
          "detection_strategy": "static_analysis"
        },
        {
          "type": "cross_function_reentrancy",
          "severity": "high",
          "indicators": [],
          "detection_strategy": "static_analysis"
        },
        {
          "type": "cross_function_reentrancy",
          "severity": "high",
          "indicators": [],
          "detection_strategy": "static_analysis"
        },
        {
          "type": "cross_function_reentrancy",
          "severity": "high",
          "indicators": [],
          "detection_strategy": "static_analysis"
        },
        {
          "type": "read_only_reentrancy",
          "severity": "medium",
          "indicators": [],
          "detection_strategy": "static_analysis"
        },
        {
          "type": "twap_manipulation_short_window",
          "severity": "high",
          "indicators": [],
          "detection_strategy": "static_analysis"
        },
        {
          "type": "multiple_external_calls_no_guard",
          "severity": "high",
          "indicators": [],
          "detection_strategy": "static_analysis"
        },
        {
          "type": "multiple_external_calls_no_guard",
          "severity": "high",
          "indicators": [],
          "detection_strategy": "static_analysis"
        },
        {
          "type": "multiple_external_calls_no_guard",
          "severity": "high",
          "indicators": [],
          "detection_strategy": "static_analysis"
        },
        {
          "type": "multiple_external_calls_no_guard",
          "severity": "high",
          "indicators": [],
          "detection_strategy": "static_analysis"
        },
        {
          "type": "potential_backdoor",
          "severity": "critical",
          "indicators": [],
          "detection_strategy": "static_analysis"
        },
        {
          "type": "unchecked_call_return_value",
          "severity": "high",
          "indicators": [],
          "detection_strategy": "static_analysis"
        },
        {
          "type": "unchecked_call_return_value",
          "severity": "high",
          "indicators": [],
          "detection_strategy": "static_analysis"
        },
        {
          "type": "unchecked_call_return_value",
          "severity": "high",
          "indicators": [],
          "detection_strategy": "static_analysis"
        }
      ],
      "accuracy_score": 1.0,
      "processing_time": 0.013497,
      "llm_insights": []
    },
    {
      "id": "SCAN-20251021-013757-14059bcb",
      "timestamp": "2025-10-21T01:37:57.811622",
      "contract_hash": "14059bcbb761be63",
      "vulnerabilities_found": [
        "just_in_time_liquidity_attack",
        "flash_loan_governance_attack",
        "stale_oracle_price_exploitation",
        "cross_function_reentrancy",
        "cross_function_reentrancy",
        "cross_function_reentrancy",
        "cross_function_reentrancy",
        "cross_function_reentrancy",
        "cross_function_reentrancy",
        "cross_function_reentrancy",
        "cross_function_reentrancy",
        "cross_function_reentrancy",
        "cross_function_reentrancy",
        "read_only_reentrancy",
        "governance_proposal_spam",
        "multiple_external_calls_no_guard",
        "multiple_external_calls_no_guard",
        "multiple_external_calls_no_guard",
        "multiple_external_calls_no_guard",
        "multiple_external_calls_no_guard",
        "multiple_external_calls_no_guard",
        "potential_backdoor",
        "unchecked_call_return_value",
        "unchecked_call_return_value",
        "unchecked_call_return_value",
        "unchecked_call_return_value"
      ],
      "false_positives_marked": [],
      "patterns_extracted": [
        {
          "type": "just_in_time_liquidity_attack",
          "severity": "medium",
          "indicators": [],
          "detection_strategy": "static_analysis"
        },
        {
          "type": "flash_loan_governance_attack",
          "severity": "critical",
          "indicators": [],
          "detection_strategy": "static_analysis"
        },
        {
          "type": "stale_oracle_price_exploitation",
          "severity": "high",
          "indicators": [],
          "detection_strategy": "static_analysis"
        },
        {
          "type": "cross_function_reentrancy",
          "severity": "high",
          "indicators": [],
          "detection_strategy": "static_analysis"
        },
        {
          "type": "cross_function_reentrancy",
          "severity": "high",
          "indicators": [],
          "detection_strategy": "static_analysis"
        },
        {
          "type": "cross_function_reentrancy",
          "severity": "high",
          "indicators": [],
          "detection_strategy": "static_analysis"
        },
        {
          "type": "cross_function_reentrancy",
          "severity": "high",
          "indicators": [],
          "detection_strategy": "static_analysis"
        },
        {
          "type": "cross_function_reentrancy",
          "severity": "high",
          "indicators": [],
          "detection_strategy": "static_analysis"
        },
        {
          "type": "cross_function_reentrancy",
          "severity": "high",
          "indicators": [],
          "detection_strategy": "static_analysis"
        },
        {
          "type": "cross_function_reentrancy",
          "severity": "high",
          "indicators": [],
          "detection_strategy": "static_analysis"
        },
        {
          "type": "cross_function_reentrancy",
          "severity": "high",
          "indicators": [],
          "detection_strategy": "static_analysis"
        },
        {
          "type": "cross_function_reentrancy",
          "severity": "high",
          "indicators": [],
          "detection_strategy": "static_analysis"
        },
        {
          "type": "cross_function_reentrancy",
          "severity": "high",
          "indicators": [],
          "detection_strategy": "static_analysis"
        },
        {
          "type": "read_only_reentrancy",
          "severity": "medium",
          "indicators": [],
          "detection_strategy": "static_analysis"
        },
        {
          "type": "governance_proposal_spam",
          "severity": "medium",
          "indicators": [],
          "detection_strategy": "static_analysis"
        },
        {
          "type": "multiple_external_calls_no_guard",
          "severity": "high",
          "indicators": [],
          "detection_strategy": "static_analysis"
        },
        {
          "type": "multiple_external_calls_no_guard",
          "severity": "high",
          "indicators": [],
          "detection_strategy": "static_analysis"
        },
        {
          "type": "multiple_external_calls_no_guard",
          "severity": "high",
          "indicators": [],
          "detection_strategy": "static_analysis"
        },
        {
          "type": "multiple_external_calls_no_guard",
          "severity": "high",
          "indicators": [],
          "detection_strategy": "static_analysis"
        },
        {
          "type": "multiple_external_calls_no_guard",
          "severity": "high",
          "indicators": [],
          "detection_strategy": "static_analysis"
        },
        {
          "type": "multiple_external_calls_no_guard",
          "severity": "high",
          "indicators": [],
          "detection_strategy": "static_analysis"
        },
        {
          "type": "potential_backdoor",
          "severity": "critical",
          "indicators": [],
          "detection_strategy": "static_analysis"
        },
        {
          "type": "unchecked_call_return_value",
          "severity": "high",
          "indicators": [],
          "detection_strategy": "static_analysis"
        },
        {
          "type": "unchecked_call_return_value",
          "severity": "high",
          "indicators": [],
          "detection_strategy": "static_analysis"
        },
        {
          "type": "unchecked_call_return_value",
          "severity": "high",
          "indicators": [],
          "detection_strategy": "static_analysis"
        },
        {
          "type": "unchecked_call_return_value",
          "severity": "high",
          "indicators": [],
          "detection_strategy": "static_analysis"
        }
      ],
      "accuracy_score": 1.0,
      "processing_time": 0.014412,
      "llm_insights": []
    },
    {
      "id": "SCAN-20251021-014253-3a1a67a2",
      "timestamp": "2025-10-21T01:42:53.417693",
      "contract_hash": "3a1a67a2b94134e0",
      "vulnerabilities_found": [
        "just_in_time_liquidity_attack",
        "stale_oracle_price_exploitation",
        "cross_function_reentrancy",
        "cross_function_reentrancy",
        "cross_function_reentrancy",
        "cross_function_reentrancy",
        "cross_function_reentrancy",
        "read_only_reentrancy",
        "twap_manipulation_short_window",
        "multiple_external_calls_no_guard",
        "multiple_external_calls_no_guard",
        "multiple_external_calls_no_guard",
        "multiple_external_calls_no_guard",
        "potential_backdoor",
        "unchecked_call_return_value",
        "unchecked_call_return_value",
        "unchecked_call_return_value",
        "Gas Griefing via Return Data"
      ],
      "false_positives_marked": [],
      "patterns_extracted": [
        {
          "type": "just_in_time_liquidity_attack",
          "severity": "medium",
          "indicators": [],
          "detection_strategy": "static_analysis"
        },
        {
          "type": "stale_oracle_price_exploitation",
          "severity": "high",
          "indicators": [],
          "detection_strategy": "static_analysis"
        },
        {
          "type": "cross_function_reentrancy",
          "severity": "high",
          "indicators": [],
          "detection_strategy": "static_analysis"
        },
        {
          "type": "cross_function_reentrancy",
          "severity": "high",
          "indicators": [],
          "detection_strategy": "static_analysis"
        },
        {
          "type": "cross_function_reentrancy",
          "severity": "high",
          "indicators": [],
          "detection_strategy": "static_analysis"
        },
        {
          "type": "cross_function_reentrancy",
          "severity": "high",
          "indicators": [],
          "detection_strategy": "static_analysis"
        },
        {
          "type": "cross_function_reentrancy",
          "severity": "high",
          "indicators": [],
          "detection_strategy": "static_analysis"
        },
        {
          "type": "read_only_reentrancy",
          "severity": "medium",
          "indicators": [],
          "detection_strategy": "static_analysis"
        },
        {
          "type": "twap_manipulation_short_window",
          "severity": "high",
          "indicators": [],
          "detection_strategy": "static_analysis"
        },
        {
          "type": "multiple_external_calls_no_guard",
          "severity": "high",
          "indicators": [],
          "detection_strategy": "static_analysis"
        },
        {
          "type": "multiple_external_calls_no_guard",
          "severity": "high",
          "indicators": [],
          "detection_strategy": "static_analysis"
        },
        {
          "type": "multiple_external_calls_no_guard",
          "severity": "high",
          "indicators": [],
          "detection_strategy": "static_analysis"
        },
        {
          "type": "multiple_external_calls_no_guard",
          "severity": "high",
          "indicators": [],
          "detection_strategy": "static_analysis"
        },
        {
          "type": "potential_backdoor",
          "severity": "critical",
          "indicators": [],
          "detection_strategy": "static_analysis"
        },
        {
          "type": "unchecked_call_return_value",
          "severity": "high",
          "indicators": [],
          "detection_strategy": "static_analysis"
        },
        {
          "type": "unchecked_call_return_value",
          "severity": "high",
          "indicators": [],
          "detection_strategy": "static_analysis"
        },
        {
          "type": "unchecked_call_return_value",
          "severity": "high",
          "indicators": [],
          "detection_strategy": "static_analysis"
        },
        {
          "type": "Gas Griefing via Return Data",
          "severity": "medium",
          "indicators": [],
          "detection_strategy": "static_analysis"
        }
      ],
      "accuracy_score": 1.0,
      "processing_time": 0.018398,
      "llm_insights": []
    },
    {
      "id": "SCAN-20251021-014617-3a1a67a2",
      "timestamp": "2025-10-21T01:46:17.858145",
      "contract_hash": "3a1a67a2b94134e0",
      "vulnerabilities_found": [
        "just_in_time_liquidity_attack",
        "stale_oracle_price_exploitation",
        "cross_function_reentrancy",
        "cross_function_reentrancy",
        "cross_function_reentrancy",
        "cross_function_reentrancy",
        "cross_function_reentrancy",
        "read_only_reentrancy",
        "twap_manipulation_short_window",
        "multiple_external_calls_no_guard",
        "multiple_external_calls_no_guard",
        "multiple_external_calls_no_guard",
        "multiple_external_calls_no_guard",
        "potential_backdoor",
        "unchecked_call_return_value",
        "unchecked_call_return_value",
        "unchecked_call_return_value",
        "Gas Griefing via Return Data"
      ],
      "false_positives_marked": [],
      "patterns_extracted": [
        {
          "type": "just_in_time_liquidity_attack",
          "severity": "medium",
          "indicators": [],
          "detection_strategy": "static_analysis"
        },
        {
          "type": "stale_oracle_price_exploitation",
          "severity": "high",
          "indicators": [],
          "detection_strategy": "static_analysis"
        },
        {
          "type": "cross_function_reentrancy",
          "severity": "high",
          "indicators": [],
          "detection_strategy": "static_analysis"
        },
        {
          "type": "cross_function_reentrancy",
          "severity": "high",
          "indicators": [],
          "detection_strategy": "static_analysis"
        },
        {
          "type": "cross_function_reentrancy",
          "severity": "high",
          "indicators": [],
          "detection_strategy": "static_analysis"
        },
        {
          "type": "cross_function_reentrancy",
          "severity": "high",
          "indicators": [],
          "detection_strategy": "static_analysis"
        },
        {
          "type": "cross_function_reentrancy",
          "severity": "high",
          "indicators": [],
          "detection_strategy": "static_analysis"
        },
        {
          "type": "read_only_reentrancy",
          "severity": "medium",
          "indicators": [],
          "detection_strategy": "static_analysis"
        },
        {
          "type": "twap_manipulation_short_window",
          "severity": "high",
          "indicators": [],
          "detection_strategy": "static_analysis"
        },
        {
          "type": "multiple_external_calls_no_guard",
          "severity": "high",
          "indicators": [],
          "detection_strategy": "static_analysis"
        },
        {
          "type": "multiple_external_calls_no_guard",
          "severity": "high",
          "indicators": [],
          "detection_strategy": "static_analysis"
        },
        {
          "type": "multiple_external_calls_no_guard",
          "severity": "high",
          "indicators": [],
          "detection_strategy": "static_analysis"
        },
        {
          "type": "multiple_external_calls_no_guard",
          "severity": "high",
          "indicators": [],
          "detection_strategy": "static_analysis"
        },
        {
          "type": "potential_backdoor",
          "severity": "critical",
          "indicators": [],
          "detection_strategy": "static_analysis"
        },
        {
          "type": "unchecked_call_return_value",
          "severity": "high",
          "indicators": [],
          "detection_strategy": "static_analysis"
        },
        {
          "type": "unchecked_call_return_value",
          "severity": "high",
          "indicators": [],
          "detection_strategy": "static_analysis"
        },
        {
          "type": "unchecked_call_return_value",
          "severity": "high",
          "indicators": [],
          "detection_strategy": "static_analysis"
        },
        {
          "type": "Gas Griefing via Return Data",
          "severity": "medium",
          "indicators": [],
          "detection_strategy": "static_analysis"
        }
      ],
      "accuracy_score": 1.0,
      "processing_time": 0.018569,
      "llm_insights": []
    },
    {
      "id": "SCAN-20251021-124406-a7eb0818",
      "timestamp": "2025-10-21T12:44:06.886925",
      "contract_hash": "a7eb08181df53205",
      "vulnerabilities_found": [
        "just_in_time_liquidity_attack",
        "multiple_external_calls_no_guard",
        "unchecked_call_return_value",
        "Gas Griefing via Return Data"
      ],
      "false_positives_marked": [],
      "patterns_extracted": [
        {
          "type": "just_in_time_liquidity_attack",
          "severity": "medium",
          "indicators": [],
          "detection_strategy": "static_analysis"
        },
        {
          "type": "multiple_external_calls_no_guard",
          "severity": "high",
          "indicators": [],
          "detection_strategy": "static_analysis"
        },
        {
          "type": "unchecked_call_return_value",
          "severity": "high",
          "indicators": [],
          "detection_strategy": "static_analysis"
        },
        {
          "type": "Gas Griefing via Return Data",
          "severity": "medium",
          "indicators": [],
          "detection_strategy": "static_analysis"
        }
      ],
      "accuracy_score": 1.0,
      "processing_time": 0.009209,
      "llm_insights": []
    },
    {
      "id": "SCAN-20251021-124504-47680757",
      "timestamp": "2025-10-21T12:45:04.613166",
      "contract_hash": "476807570240bd74",
      "vulnerabilities_found": [
        "just_in_time_liquidity_attack",
        "stale_oracle_price_exploitation",
        "stale_oracle_price_exploitation",
        "stale_oracle_price_exploitation",
        "stale_oracle_price_exploitation",
        "cross_function_reentrancy",
        "cross_function_reentrancy",
        "cross_function_reentrancy",
        "cross_function_reentrancy",
        "cross_function_reentrancy",
        "cross_function_reentrancy",
        "read_only_reentrancy",
        "flash_loan_oracle_manipulation",
        "callback_reentrancy_vulnerability",
        "unchecked_erc20_return_values",
        "multiple_external_calls_no_guard",
        "multiple_external_calls_no_guard",
        "multiple_external_calls_no_guard",
        "potential_backdoor",
        "no_oracle_freshness_check"
      ],
      "false_positives_marked": [],
      "patterns_extracted": [
        {
          "type": "just_in_time_liquidity_attack",
          "severity": "medium",
          "indicators": [],
          "detection_strategy": "static_analysis"
        },
        {
          "type": "stale_oracle_price_exploitation",
          "severity": "high",
          "indicators": [],
          "detection_strategy": "static_analysis"
        },
        {
          "type": "stale_oracle_price_exploitation",
          "severity": "high",
          "indicators": [],
          "detection_strategy": "static_analysis"
        },
        {
          "type": "stale_oracle_price_exploitation",
          "severity": "high",
          "indicators": [],
          "detection_strategy": "static_analysis"
        },
        {
          "type": "stale_oracle_price_exploitation",
          "severity": "high",
          "indicators": [],
          "detection_strategy": "static_analysis"
        },
        {
          "type": "cross_function_reentrancy",
          "severity": "high",
          "indicators": [],
          "detection_strategy": "static_analysis"
        },
        {
          "type": "cross_function_reentrancy",
          "severity": "high",
          "indicators": [],
          "detection_strategy": "static_analysis"
        },
        {
          "type": "cross_function_reentrancy",
          "severity": "high",
          "indicators": [],
          "detection_strategy": "static_analysis"
        },
        {
          "type": "cross_function_reentrancy",
          "severity": "high",
          "indicators": [],
          "detection_strategy": "static_analysis"
        },
        {
          "type": "cross_function_reentrancy",
          "severity": "high",
          "indicators": [],
          "detection_strategy": "static_analysis"
        },
        {
          "type": "cross_function_reentrancy",
          "severity": "high",
          "indicators": [],
          "detection_strategy": "static_analysis"
        },
        {
          "type": "read_only_reentrancy",
          "severity": "medium",
          "indicators": [],
          "detection_strategy": "static_analysis"
        },
        {
          "type": "flash_loan_oracle_manipulation",
          "severity": "critical",
          "indicators": [],
          "detection_strategy": "static_analysis"
        },
        {
          "type": "callback_reentrancy_vulnerability",
          "severity": "critical",
          "indicators": [],
          "detection_strategy": "static_analysis"
        },
        {
          "type": "unchecked_erc20_return_values",
          "severity": "high",
          "indicators": [],
          "detection_strategy": "static_analysis"
        },
        {
          "type": "multiple_external_calls_no_guard",
          "severity": "high",
          "indicators": [],
          "detection_strategy": "static_analysis"
        },
        {
          "type": "multiple_external_calls_no_guard",
          "severity": "high",
          "indicators": [],
          "detection_strategy": "static_analysis"
        },
        {
          "type": "multiple_external_calls_no_guard",
          "severity": "high",
          "indicators": [],
          "detection_strategy": "static_analysis"
        },
        {
          "type": "potential_backdoor",
          "severity": "critical",
          "indicators": [],
          "detection_strategy": "static_analysis"
        },
        {
          "type": "no_oracle_freshness_check",
          "severity": "high",
          "indicators": [],
          "detection_strategy": "static_analysis"
        }
      ],
      "accuracy_score": 1.0,
      "processing_time": 0.013763,
      "llm_insights": []
    },
    {
      "id": "SCAN-20251022-002612-486ac457",
      "timestamp": "2025-10-22T00:26:12.383846",
      "contract_hash": "486ac4576c95ba08",
      "vulnerabilities_found": [],
      "false_positives_marked": [],
      "patterns_extracted": [],
      "accuracy_score": 1.0,
      "processing_time": 0.000392,
      "llm_insights": []
    },
    {
      "id": "SCAN-20251022-004825-3a1a67a2",
      "timestamp": "2025-10-22T00:48:25.785042",
      "contract_hash": "3a1a67a2b94134e0",
      "vulnerabilities_found": [
        "just_in_time_liquidity_attack",
        "stale_oracle_price_exploitation",
        "cross_function_reentrancy",
        "cross_function_reentrancy",
        "cross_function_reentrancy",
        "cross_function_reentrancy",
        "cross_function_reentrancy",
        "read_only_reentrancy",
        "twap_manipulation_short_window",
        "callback_reentrancy_vulnerability",
        "multiple_external_calls_no_guard",
        "multiple_external_calls_no_guard",
        "multiple_external_calls_no_guard",
        "multiple_external_calls_no_guard",
        "potential_backdoor",
        "unchecked_call_return_value",
        "unchecked_call_return_value",
        "unchecked_call_return_value",
        "Gas Griefing via Return Data"
      ],
      "false_positives_marked": [],
      "patterns_extracted": [
        {
          "type": "just_in_time_liquidity_attack",
          "severity": "medium",
          "indicators": [],
          "detection_strategy": "static_analysis"
        },
        {
          "type": "stale_oracle_price_exploitation",
          "severity": "high",
          "indicators": [],
          "detection_strategy": "static_analysis"
        },
        {
          "type": "cross_function_reentrancy",
          "severity": "high",
          "indicators": [],
          "detection_strategy": "static_analysis"
        },
        {
          "type": "cross_function_reentrancy",
          "severity": "high",
          "indicators": [],
          "detection_strategy": "static_analysis"
        },
        {
          "type": "cross_function_reentrancy",
          "severity": "high",
          "indicators": [],
          "detection_strategy": "static_analysis"
        },
        {
          "type": "cross_function_reentrancy",
          "severity": "high",
          "indicators": [],
          "detection_strategy": "static_analysis"
        },
        {
          "type": "cross_function_reentrancy",
          "severity": "high",
          "indicators": [],
          "detection_strategy": "static_analysis"
        },
        {
          "type": "read_only_reentrancy",
          "severity": "medium",
          "indicators": [],
          "detection_strategy": "static_analysis"
        },
        {
          "type": "twap_manipulation_short_window",
          "severity": "high",
          "indicators": [],
          "detection_strategy": "static_analysis"
        },
        {
          "type": "callback_reentrancy_vulnerability",
          "severity": "critical",
          "indicators": [],
          "detection_strategy": "static_analysis"
        },
        {
          "type": "multiple_external_calls_no_guard",
          "severity": "high",
          "indicators": [],
          "detection_strategy": "static_analysis"
        },
        {
          "type": "multiple_external_calls_no_guard",
          "severity": "high",
          "indicators": [],
          "detection_strategy": "static_analysis"
        },
        {
          "type": "multiple_external_calls_no_guard",
          "severity": "high",
          "indicators": [],
          "detection_strategy": "static_analysis"
        },
        {
          "type": "multiple_external_calls_no_guard",
          "severity": "high",
          "indicators": [],
          "detection_strategy": "static_analysis"
        },
        {
          "type": "potential_backdoor",
          "severity": "critical",
          "indicators": [],
          "detection_strategy": "static_analysis"
        },
        {
          "type": "unchecked_call_return_value",
          "severity": "high",
          "indicators": [],
          "detection_strategy": "static_analysis"
        },
        {
          "type": "unchecked_call_return_value",
          "severity": "high",
          "indicators": [],
          "detection_strategy": "static_analysis"
        },
        {
          "type": "unchecked_call_return_value",
          "severity": "high",
          "indicators": [],
          "detection_strategy": "static_analysis"
        },
        {
          "type": "Gas Griefing via Return Data",
          "severity": "medium",
          "indicators": [],
          "detection_strategy": "static_analysis"
        }
      ],
      "accuracy_score": 1.0,
      "processing_time": 11.106288,
      "llm_insights": []
    },
    {
      "id": "SCAN-20251022-004845-3a1a67a2",
      "timestamp": "2025-10-22T00:48:45.018833",
      "contract_hash": "3a1a67a2b94134e0",
      "vulnerabilities_found": [
        "just_in_time_liquidity_attack",
        "stale_oracle_price_exploitation",
        "cross_function_reentrancy",
        "cross_function_reentrancy",
        "cross_function_reentrancy",
        "cross_function_reentrancy",
        "cross_function_reentrancy",
        "read_only_reentrancy",
        "twap_manipulation_short_window",
        "callback_reentrancy_vulnerability",
        "multiple_external_calls_no_guard",
        "multiple_external_calls_no_guard",
        "multiple_external_calls_no_guard",
        "multiple_external_calls_no_guard",
        "potential_backdoor",
        "unchecked_call_return_value",
        "unchecked_call_return_value",
        "unchecked_call_return_value",
        "Gas Griefing via Return Data"
      ],
      "false_positives_marked": [],
      "patterns_extracted": [
        {
          "type": "just_in_time_liquidity_attack",
          "severity": "medium",
          "indicators": [],
          "detection_strategy": "static_analysis"
        },
        {
          "type": "stale_oracle_price_exploitation",
          "severity": "high",
          "indicators": [],
          "detection_strategy": "static_analysis"
        },
        {
          "type": "cross_function_reentrancy",
          "severity": "high",
          "indicators": [],
          "detection_strategy": "static_analysis"
        },
        {
          "type": "cross_function_reentrancy",
          "severity": "high",
          "indicators": [],
          "detection_strategy": "static_analysis"
        },
        {
          "type": "cross_function_reentrancy",
          "severity": "high",
          "indicators": [],
          "detection_strategy": "static_analysis"
        },
        {
          "type": "cross_function_reentrancy",
          "severity": "high",
          "indicators": [],
          "detection_strategy": "static_analysis"
        },
        {
          "type": "cross_function_reentrancy",
          "severity": "high",
          "indicators": [],
          "detection_strategy": "static_analysis"
        },
        {
          "type": "read_only_reentrancy",
          "severity": "medium",
          "indicators": [],
          "detection_strategy": "static_analysis"
        },
        {
          "type": "twap_manipulation_short_window",
          "severity": "high",
          "indicators": [],
          "detection_strategy": "static_analysis"
        },
        {
          "type": "callback_reentrancy_vulnerability",
          "severity": "critical",
          "indicators": [],
          "detection_strategy": "static_analysis"
        },
        {
          "type": "multiple_external_calls_no_guard",
          "severity": "high",
          "indicators": [],
          "detection_strategy": "static_analysis"
        },
        {
          "type": "multiple_external_calls_no_guard",
          "severity": "high",
          "indicators": [],
          "detection_strategy": "static_analysis"
        },
        {
          "type": "multiple_external_calls_no_guard",
          "severity": "high",
          "indicators": [],
          "detection_strategy": "static_analysis"
        },
        {
          "type": "multiple_external_calls_no_guard",
          "severity": "high",
          "indicators": [],
          "detection_strategy": "static_analysis"
        },
        {
          "type": "potential_backdoor",
          "severity": "critical",
          "indicators": [],
          "detection_strategy": "static_analysis"
        },
        {
          "type": "unchecked_call_return_value",
          "severity": "high",
          "indicators": [],
          "detection_strategy": "static_analysis"
        },
        {
          "type": "unchecked_call_return_value",
          "severity": "high",
          "indicators": [],
          "detection_strategy": "static_analysis"
        },
        {
          "type": "unchecked_call_return_value",
          "severity": "high",
          "indicators": [],
          "detection_strategy": "static_analysis"
        },
        {
          "type": "Gas Griefing via Return Data",
          "severity": "medium",
          "indicators": [],
          "detection_strategy": "static_analysis"
        }
      ],
      "accuracy_score": 1.0,
      "processing_time": 11.072029,
      "llm_insights": []
    },
    {
      "id": "SCAN-20251022-005147-3a1a67a2",
      "timestamp": "2025-10-22T00:51:47.467863",
      "contract_hash": "3a1a67a2b94134e0",
      "vulnerabilities_found": [
        "just_in_time_liquidity_attack",
        "stale_oracle_price_exploitation",
        "cross_function_reentrancy",
        "cross_function_reentrancy",
        "cross_function_reentrancy",
        "cross_function_reentrancy",
        "cross_function_reentrancy",
        "read_only_reentrancy",
        "twap_manipulation_short_window",
        "callback_reentrancy_vulnerability",
        "multiple_external_calls_no_guard",
        "multiple_external_calls_no_guard",
        "multiple_external_calls_no_guard",
        "multiple_external_calls_no_guard",
        "potential_backdoor",
        "unchecked_call_return_value",
        "unchecked_call_return_value",
        "unchecked_call_return_value",
        "Gas Griefing via Return Data"
      ],
      "false_positives_marked": [],
      "patterns_extracted": [
        {
          "type": "just_in_time_liquidity_attack",
          "severity": "medium",
          "indicators": [],
          "detection_strategy": "static_analysis"
        },
        {
          "type": "stale_oracle_price_exploitation",
          "severity": "high",
          "indicators": [],
          "detection_strategy": "static_analysis"
        },
        {
          "type": "cross_function_reentrancy",
          "severity": "high",
          "indicators": [],
          "detection_strategy": "static_analysis"
        },
        {
          "type": "cross_function_reentrancy",
          "severity": "high",
          "indicators": [],
          "detection_strategy": "static_analysis"
        },
        {
          "type": "cross_function_reentrancy",
          "severity": "high",
          "indicators": [],
          "detection_strategy": "static_analysis"
        },
        {
          "type": "cross_function_reentrancy",
          "severity": "high",
          "indicators": [],
          "detection_strategy": "static_analysis"
        },
        {
          "type": "cross_function_reentrancy",
          "severity": "high",
          "indicators": [],
          "detection_strategy": "static_analysis"
        },
        {
          "type": "read_only_reentrancy",
          "severity": "medium",
          "indicators": [],
          "detection_strategy": "static_analysis"
        },
        {
          "type": "twap_manipulation_short_window",
          "severity": "high",
          "indicators": [],
          "detection_strategy": "static_analysis"
        },
        {
          "type": "callback_reentrancy_vulnerability",
          "severity": "critical",
          "indicators": [],
          "detection_strategy": "static_analysis"
        },
        {
          "type": "multiple_external_calls_no_guard",
          "severity": "high",
          "indicators": [],
          "detection_strategy": "static_analysis"
        },
        {
          "type": "multiple_external_calls_no_guard",
          "severity": "high",
          "indicators": [],
          "detection_strategy": "static_analysis"
        },
        {
          "type": "multiple_external_calls_no_guard",
          "severity": "high",
          "indicators": [],
          "detection_strategy": "static_analysis"
        },
        {
          "type": "multiple_external_calls_no_guard",
          "severity": "high",
          "indicators": [],
          "detection_strategy": "static_analysis"
        },
        {
          "type": "potential_backdoor",
          "severity": "critical",
          "indicators": [],
          "detection_strategy": "static_analysis"
        },
        {
          "type": "unchecked_call_return_value",
          "severity": "high",
          "indicators": [],
          "detection_strategy": "static_analysis"
        },
        {
          "type": "unchecked_call_return_value",
          "severity": "high",
          "indicators": [],
          "detection_strategy": "static_analysis"
        },
        {
          "type": "unchecked_call_return_value",
          "severity": "high",
          "indicators": [],
          "detection_strategy": "static_analysis"
        },
        {
          "type": "Gas Griefing via Return Data",
          "severity": "medium",
          "indicators": [],
          "detection_strategy": "static_analysis"
        }
      ],
      "accuracy_score": 1.0,
      "processing_time": 11.071009,
      "llm_insights": []
    },
    {
      "id": "SCAN-20251022-005319-3a1a67a2",
      "timestamp": "2025-10-22T00:53:19.214057",
      "contract_hash": "3a1a67a2b94134e0",
      "vulnerabilities_found": [
        "just_in_time_liquidity_attack",
        "stale_oracle_price_exploitation",
        "cross_function_reentrancy",
        "cross_function_reentrancy",
        "cross_function_reentrancy",
        "cross_function_reentrancy",
        "cross_function_reentrancy",
        "read_only_reentrancy",
        "twap_manipulation_short_window",
        "callback_reentrancy_vulnerability",
        "multiple_external_calls_no_guard",
        "multiple_external_calls_no_guard",
        "multiple_external_calls_no_guard",
        "multiple_external_calls_no_guard",
        "potential_backdoor",
        "unchecked_call_return_value",
        "unchecked_call_return_value",
        "unchecked_call_return_value",
        "Gas Griefing via Return Data"
      ],
      "false_positives_marked": [],
      "patterns_extracted": [
        {
          "type": "just_in_time_liquidity_attack",
          "severity": "medium",
          "indicators": [],
          "detection_strategy": "static_analysis"
        },
        {
          "type": "stale_oracle_price_exploitation",
          "severity": "high",
          "indicators": [],
          "detection_strategy": "static_analysis"
        },
        {
          "type": "cross_function_reentrancy",
          "severity": "high",
          "indicators": [],
          "detection_strategy": "static_analysis"
        },
        {
          "type": "cross_function_reentrancy",
          "severity": "high",
          "indicators": [],
          "detection_strategy": "static_analysis"
        },
        {
          "type": "cross_function_reentrancy",
          "severity": "high",
          "indicators": [],
          "detection_strategy": "static_analysis"
        },
        {
          "type": "cross_function_reentrancy",
          "severity": "high",
          "indicators": [],
          "detection_strategy": "static_analysis"
        },
        {
          "type": "cross_function_reentrancy",
          "severity": "high",
          "indicators": [],
          "detection_strategy": "static_analysis"
        },
        {
          "type": "read_only_reentrancy",
          "severity": "medium",
          "indicators": [],
          "detection_strategy": "static_analysis"
        },
        {
          "type": "twap_manipulation_short_window",
          "severity": "high",
          "indicators": [],
          "detection_strategy": "static_analysis"
        },
        {
          "type": "callback_reentrancy_vulnerability",
          "severity": "critical",
          "indicators": [],
          "detection_strategy": "static_analysis"
        },
        {
          "type": "multiple_external_calls_no_guard",
          "severity": "high",
          "indicators": [],
          "detection_strategy": "static_analysis"
        },
        {
          "type": "multiple_external_calls_no_guard",
          "severity": "high",
          "indicators": [],
          "detection_strategy": "static_analysis"
        },
        {
          "type": "multiple_external_calls_no_guard",
          "severity": "high",
          "indicators": [],
          "detection_strategy": "static_analysis"
        },
        {
          "type": "multiple_external_calls_no_guard",
          "severity": "high",
          "indicators": [],
          "detection_strategy": "static_analysis"
        },
        {
          "type": "potential_backdoor",
          "severity": "critical",
          "indicators": [],
          "detection_strategy": "static_analysis"
        },
        {
          "type": "unchecked_call_return_value",
          "severity": "high",
          "indicators": [],
          "detection_strategy": "static_analysis"
        },
        {
          "type": "unchecked_call_return_value",
          "severity": "high",
          "indicators": [],
          "detection_strategy": "static_analysis"
        },
        {
          "type": "unchecked_call_return_value",
          "severity": "high",
          "indicators": [],
          "detection_strategy": "static_analysis"
        },
        {
          "type": "Gas Griefing via Return Data",
          "severity": "medium",
          "indicators": [],
          "detection_strategy": "static_analysis"
        }
      ],
      "accuracy_score": 1.0,
      "processing_time": 11.101784,
      "llm_insights": []
    },
    {
      "id": "SCAN-20251022-005428-3a1a67a2",
      "timestamp": "2025-10-22T00:54:28.423981",
      "contract_hash": "3a1a67a2b94134e0",
      "vulnerabilities_found": [
        "just_in_time_liquidity_attack",
        "stale_oracle_price_exploitation",
        "cross_function_reentrancy",
        "cross_function_reentrancy",
        "cross_function_reentrancy",
        "cross_function_reentrancy",
        "cross_function_reentrancy",
        "read_only_reentrancy",
        "twap_manipulation_short_window",
        "callback_reentrancy_vulnerability",
        "multiple_external_calls_no_guard",
        "multiple_external_calls_no_guard",
        "multiple_external_calls_no_guard",
        "multiple_external_calls_no_guard",
        "potential_backdoor",
        "unchecked_call_return_value",
        "unchecked_call_return_value",
        "unchecked_call_return_value",
        "Gas Griefing via Return Data"
      ],
      "false_positives_marked": [],
      "patterns_extracted": [
        {
          "type": "just_in_time_liquidity_attack",
          "severity": "medium",
          "indicators": [],
          "detection_strategy": "static_analysis"
        },
        {
          "type": "stale_oracle_price_exploitation",
          "severity": "high",
          "indicators": [],
          "detection_strategy": "static_analysis"
        },
        {
          "type": "cross_function_reentrancy",
          "severity": "high",
          "indicators": [],
          "detection_strategy": "static_analysis"
        },
        {
          "type": "cross_function_reentrancy",
          "severity": "high",
          "indicators": [],
          "detection_strategy": "static_analysis"
        },
        {
          "type": "cross_function_reentrancy",
          "severity": "high",
          "indicators": [],
          "detection_strategy": "static_analysis"
        },
        {
          "type": "cross_function_reentrancy",
          "severity": "high",
          "indicators": [],
          "detection_strategy": "static_analysis"
        },
        {
          "type": "cross_function_reentrancy",
          "severity": "high",
          "indicators": [],
          "detection_strategy": "static_analysis"
        },
        {
          "type": "read_only_reentrancy",
          "severity": "medium",
          "indicators": [],
          "detection_strategy": "static_analysis"
        },
        {
          "type": "twap_manipulation_short_window",
          "severity": "high",
          "indicators": [],
          "detection_strategy": "static_analysis"
        },
        {
          "type": "callback_reentrancy_vulnerability",
          "severity": "critical",
          "indicators": [],
          "detection_strategy": "static_analysis"
        },
        {
          "type": "multiple_external_calls_no_guard",
          "severity": "high",
          "indicators": [],
          "detection_strategy": "static_analysis"
        },
        {
          "type": "multiple_external_calls_no_guard",
          "severity": "high",
          "indicators": [],
          "detection_strategy": "static_analysis"
        },
        {
          "type": "multiple_external_calls_no_guard",
          "severity": "high",
          "indicators": [],
          "detection_strategy": "static_analysis"
        },
        {
          "type": "multiple_external_calls_no_guard",
          "severity": "high",
          "indicators": [],
          "detection_strategy": "static_analysis"
        },
        {
          "type": "potential_backdoor",
          "severity": "critical",
          "indicators": [],
          "detection_strategy": "static_analysis"
        },
        {
          "type": "unchecked_call_return_value",
          "severity": "high",
          "indicators": [],
          "detection_strategy": "static_analysis"
        },
        {
          "type": "unchecked_call_return_value",
          "severity": "high",
          "indicators": [],
          "detection_strategy": "static_analysis"
        },
        {
          "type": "unchecked_call_return_value",
          "severity": "high",
          "indicators": [],
          "detection_strategy": "static_analysis"
        },
        {
          "type": "Gas Griefing via Return Data",
          "severity": "medium",
          "indicators": [],
          "detection_strategy": "static_analysis"
        }
      ],
      "accuracy_score": 1.0,
      "processing_time": 11.112895,
      "llm_insights": []
    },
    {
      "id": "SCAN-20251022-005549-3a1a67a2",
      "timestamp": "2025-10-22T00:55:49.908757",
      "contract_hash": "3a1a67a2b94134e0",
      "vulnerabilities_found": [
        "just_in_time_liquidity_attack",
        "stale_oracle_price_exploitation",
        "cross_function_reentrancy",
        "cross_function_reentrancy",
        "cross_function_reentrancy",
        "cross_function_reentrancy",
        "cross_function_reentrancy",
        "read_only_reentrancy",
        "twap_manipulation_short_window",
        "callback_reentrancy_vulnerability",
        "multiple_external_calls_no_guard",
        "multiple_external_calls_no_guard",
        "multiple_external_calls_no_guard",
        "multiple_external_calls_no_guard",
        "potential_backdoor",
        "unchecked_call_return_value",
        "unchecked_call_return_value",
        "unchecked_call_return_value",
        "Gas Griefing via Return Data"
      ],
      "false_positives_marked": [],
      "patterns_extracted": [
        {
          "type": "just_in_time_liquidity_attack",
          "severity": "medium",
          "indicators": [],
          "detection_strategy": "static_analysis"
        },
        {
          "type": "stale_oracle_price_exploitation",
          "severity": "high",
          "indicators": [],
          "detection_strategy": "static_analysis"
        },
        {
          "type": "cross_function_reentrancy",
          "severity": "high",
          "indicators": [],
          "detection_strategy": "static_analysis"
        },
        {
          "type": "cross_function_reentrancy",
          "severity": "high",
          "indicators": [],
          "detection_strategy": "static_analysis"
        },
        {
          "type": "cross_function_reentrancy",
          "severity": "high",
          "indicators": [],
          "detection_strategy": "static_analysis"
        },
        {
          "type": "cross_function_reentrancy",
          "severity": "high",
          "indicators": [],
          "detection_strategy": "static_analysis"
        },
        {
          "type": "cross_function_reentrancy",
          "severity": "high",
          "indicators": [],
          "detection_strategy": "static_analysis"
        },
        {
          "type": "read_only_reentrancy",
          "severity": "medium",
          "indicators": [],
          "detection_strategy": "static_analysis"
        },
        {
          "type": "twap_manipulation_short_window",
          "severity": "high",
          "indicators": [],
          "detection_strategy": "static_analysis"
        },
        {
          "type": "callback_reentrancy_vulnerability",
          "severity": "critical",
          "indicators": [],
          "detection_strategy": "static_analysis"
        },
        {
          "type": "multiple_external_calls_no_guard",
          "severity": "high",
          "indicators": [],
          "detection_strategy": "static_analysis"
        },
        {
          "type": "multiple_external_calls_no_guard",
          "severity": "high",
          "indicators": [],
          "detection_strategy": "static_analysis"
        },
        {
          "type": "multiple_external_calls_no_guard",
          "severity": "high",
          "indicators": [],
          "detection_strategy": "static_analysis"
        },
        {
          "type": "multiple_external_calls_no_guard",
          "severity": "high",
          "indicators": [],
          "detection_strategy": "static_analysis"
        },
        {
          "type": "potential_backdoor",
          "severity": "critical",
          "indicators": [],
          "detection_strategy": "static_analysis"
        },
        {
          "type": "unchecked_call_return_value",
          "severity": "high",
          "indicators": [],
          "detection_strategy": "static_analysis"
        },
        {
          "type": "unchecked_call_return_value",
          "severity": "high",
          "indicators": [],
          "detection_strategy": "static_analysis"
        },
        {
          "type": "unchecked_call_return_value",
          "severity": "high",
          "indicators": [],
          "detection_strategy": "static_analysis"
        },
        {
          "type": "Gas Griefing via Return Data",
          "severity": "medium",
          "indicators": [],
          "detection_strategy": "static_analysis"
        }
      ],
      "accuracy_score": 1.0,
      "processing_time": 11.078622,
      "llm_insights": []
    }
  ],
  "pattern_effectiveness": {
    "just_in_time_liquidity_attack": {
      "pattern_name": "just_in_time_liquidity_attack",
      "times_detected": 12,
      "true_positives": 12,
      "false_positives": 0,
      "last_updated": "2025-10-22T00:55:49.908768",
      "confidence_score": 1.0
    },
    "stale_oracle_price_exploitation": {
      "pattern_name": "stale_oracle_price_exploitation",
      "times_detected": 14,
      "true_positives": 14,
      "false_positives": 0,
      "last_updated": "2025-10-22T00:55:49.908772",
      "confidence_score": 1.0
    },
    "cross_function_reentrancy": {
      "pattern_name": "cross_function_reentrancy",
      "times_detected": 61,
      "true_positives": 61,
      "false_positives": 0,
      "last_updated": "2025-10-22T00:55:49.908779",
      "confidence_score": 1.0
    },
    "read_only_reentrancy": {
      "pattern_name": "read_only_reentrancy",
      "times_detected": 11,
      "true_positives": 11,
      "false_positives": 0,
      "last_updated": "2025-10-22T00:55:49.908780",
      "confidence_score": 1.0
    },
    "twap_manipulation_short_window": {
      "pattern_name": "twap_manipulation_short_window",
      "times_detected": 9,
      "true_positives": 9,
      "false_positives": 0,
      "last_updated": "2025-10-22T00:55:49.908781",
      "confidence_score": 1.0
    },
    "multiple_external_calls_no_guard": {
      "pattern_name": "multiple_external_calls_no_guard",
      "times_detected": 46,
      "true_positives": 46,
      "false_positives": 0,
      "last_updated": "2025-10-22T00:55:49.908788",
      "confidence_score": 1.0
    },
    "potential_backdoor": {
      "pattern_name": "potential_backdoor",
      "times_detected": 11,
      "true_positives": 11,
      "false_positives": 0,
      "last_updated": "2025-10-22T00:55:49.908789",
      "confidence_score": 1.0
    },
    "unchecked_call_return_value": {
      "pattern_name": "unchecked_call_return_value",
      "times_detected": 32,
      "true_positives": 32,
      "false_positives": 0,
      "last_updated": "2025-10-22T00:55:49.908793",
      "confidence_score": 1.0
    },
    "flash_loan_governance_attack": {
      "pattern_name": "flash_loan_governance_attack",
      "times_detected": 1,
      "true_positives": 1,
      "false_positives": 0,
      "last_updated": "2025-10-21T01:37:57.811638",
      "confidence_score": 1.0
    },
    "governance_proposal_spam": {
      "pattern_name": "governance_proposal_spam",
      "times_detected": 1,
      "true_positives": 1,
      "false_positives": 0,
      "last_updated": "2025-10-21T01:37:57.811656",
      "confidence_score": 1.0
    },
    "Gas Griefing via Return Data": {
      "pattern_name": "Gas Griefing via Return Data",
      "times_detected": 9,
      "true_positives": 9,
      "false_positives": 0,
      "last_updated": "2025-10-22T00:55:49.908794",
      "confidence_score": 1.0
    },
    "flash_loan_oracle_manipulation": {
      "pattern_name": "flash_loan_oracle_manipulation",
      "times_detected": 1,
      "true_positives": 1,
      "false_positives": 0,
      "last_updated": "2025-10-21T12:45:04.613193",
      "confidence_score": 1.0
    },
    "callback_reentrancy_vulnerability": {
      "pattern_name": "callback_reentrancy_vulnerability",
      "times_detected": 7,
      "true_positives": 7,
      "false_positives": 0,
      "last_updated": "2025-10-22T00:55:49.908783",
      "confidence_score": 1.0
    },
    "unchecked_erc20_return_values": {
      "pattern_name": "unchecked_erc20_return_values",
      "times_detected": 1,
      "true_positives": 1,
      "false_positives": 0,
      "last_updated": "2025-10-21T12:45:04.613200",
      "confidence_score": 1.0
    },
    "no_oracle_freshness_check": {
      "pattern_name": "no_oracle_freshness_check",
      "times_detected": 1,
      "true_positives": 1,
      "false_positives": 0,
      "last_updated": "2025-10-21T12:45:04.613208",
      "confidence_score": 1.0
    }
  },
  "vulnerability_corpus": {
    "just_in_time_liquidity_attack": [
      "// SPDX-License-Identifier: MIT\npragma solidity ^0.8.0;\n\n/**\n * VULNERABLE VAULT CONTRACT - FOR TESTING ONLY\n * Contains multiple intentional vulnerabilities for demonstration\n * DO NOT USE IN PRODUCT",
      "// SPDX-License-Identifier: MIT\npragma solidity ^0.8.0;\n\ncontract VulnerableDeFiProtocol {\n    // Existing state\n    mapping(address => uint256) public balances;\n    mapping(address => bool) public is",
      "// Simple test contract with some vulnerabilities\ncontract TestVault {\n    mapping(address => uint256) public balances;\n    \n    function deposit() external payable {\n        balances[msg.sender] += m",
      "// Test contract with new vulnerability patterns\npragma solidity ^0.8.0;\n\ninterface IERC20 {\n    function transfer(address to, uint256 amount) external returns (bool);\n    function transferFrom(addres"
    ],
    "stale_oracle_price_exploitation": [
      "// SPDX-License-Identifier: MIT\npragma solidity ^0.8.0;\n\n/**\n * VULNERABLE VAULT CONTRACT - FOR TESTING ONLY\n * Contains multiple intentional vulnerabilities for demonstration\n * DO NOT USE IN PRODUCT",
      "// SPDX-License-Identifier: MIT\npragma solidity ^0.8.0;\n\ncontract VulnerableDeFiProtocol {\n    // Existing state\n    mapping(address => uint256) public balances;\n    mapping(address => bool) public is",
      "// Test contract with new vulnerability patterns\npragma solidity ^0.8.0;\n\ninterface IERC20 {\n    function transfer(address to, uint256 amount) external returns (bool);\n    function transferFrom(addres"
    ],
    "cross_function_reentrancy": [
      "// SPDX-License-Identifier: MIT\npragma solidity ^0.8.0;\n\n/**\n * VULNERABLE VAULT CONTRACT - FOR TESTING ONLY\n * Contains multiple intentional vulnerabilities for demonstration\n * DO NOT USE IN PRODUCT",
      "// SPDX-License-Identifier: MIT\npragma solidity ^0.8.0;\n\ncontract VulnerableDeFiProtocol {\n    // Existing state\n    mapping(address => uint256) public balances;\n    mapping(address => bool) public is",
      "// Test contract with new vulnerability patterns\npragma solidity ^0.8.0;\n\ninterface IERC20 {\n    function transfer(address to, uint256 amount) external returns (bool);\n    function transferFrom(addres"
    ],
    "read_only_reentrancy": [
      "// SPDX-License-Identifier: MIT\npragma solidity ^0.8.0;\n\n/**\n * VULNERABLE VAULT CONTRACT - FOR TESTING ONLY\n * Contains multiple intentional vulnerabilities for demonstration\n * DO NOT USE IN PRODUCT",
      "// SPDX-License-Identifier: MIT\npragma solidity ^0.8.0;\n\ncontract VulnerableDeFiProtocol {\n    // Existing state\n    mapping(address => uint256) public balances;\n    mapping(address => bool) public is",
      "// Test contract with new vulnerability patterns\npragma solidity ^0.8.0;\n\ninterface IERC20 {\n    function transfer(address to, uint256 amount) external returns (bool);\n    function transferFrom(addres"
    ],
    "twap_manipulation_short_window": [
      "// SPDX-License-Identifier: MIT\npragma solidity ^0.8.0;\n\n/**\n * VULNERABLE VAULT CONTRACT - FOR TESTING ONLY\n * Contains multiple intentional vulnerabilities for demonstration\n * DO NOT USE IN PRODUCT"
    ],
    "multiple_external_calls_no_guard": [
      "// SPDX-License-Identifier: MIT\npragma solidity ^0.8.0;\n\n/**\n * VULNERABLE VAULT CONTRACT - FOR TESTING ONLY\n * Contains multiple intentional vulnerabilities for demonstration\n * DO NOT USE IN PRODUCT",
      "// SPDX-License-Identifier: MIT\npragma solidity ^0.8.0;\n\ncontract VulnerableDeFiProtocol {\n    // Existing state\n    mapping(address => uint256) public balances;\n    mapping(address => bool) public is",
      "// Simple test contract with some vulnerabilities\ncontract TestVault {\n    mapping(address => uint256) public balances;\n    \n    function deposit() external payable {\n        balances[msg.sender] += m",
      "// Test contract with new vulnerability patterns\npragma solidity ^0.8.0;\n\ninterface IERC20 {\n    function transfer(address to, uint256 amount) external returns (bool);\n    function transferFrom(addres"
    ],
    "potential_backdoor": [
      "// SPDX-License-Identifier: MIT\npragma solidity ^0.8.0;\n\n/**\n * VULNERABLE VAULT CONTRACT - FOR TESTING ONLY\n * Contains multiple intentional vulnerabilities for demonstration\n * DO NOT USE IN PRODUCT",
      "// SPDX-License-Identifier: MIT\npragma solidity ^0.8.0;\n\ncontract VulnerableDeFiProtocol {\n    // Existing state\n    mapping(address => uint256) public balances;\n    mapping(address => bool) public is",
      "// Test contract with new vulnerability patterns\npragma solidity ^0.8.0;\n\ninterface IERC20 {\n    function transfer(address to, uint256 amount) external returns (bool);\n    function transferFrom(addres"
    ],
    "unchecked_call_return_value": [
      "// SPDX-License-Identifier: MIT\npragma solidity ^0.8.0;\n\n/**\n * VULNERABLE VAULT CONTRACT - FOR TESTING ONLY\n * Contains multiple intentional vulnerabilities for demonstration\n * DO NOT USE IN PRODUCT",
      "// SPDX-License-Identifier: MIT\npragma solidity ^0.8.0;\n\ncontract VulnerableDeFiProtocol {\n    // Existing state\n    mapping(address => uint256) public balances;\n    mapping(address => bool) public is",
      "// Simple test contract with some vulnerabilities\ncontract TestVault {\n    mapping(address => uint256) public balances;\n    \n    function deposit() external payable {\n        balances[msg.sender] += m"
    ],
    "flash_loan_governance_attack": [
      "// SPDX-License-Identifier: MIT\npragma solidity ^0.8.0;\n\ncontract VulnerableDeFiProtocol {\n    // Existing state\n    mapping(address => uint256) public balances;\n    mapping(address => bool) public is"
    ],
    "governance_proposal_spam": [
      "// SPDX-License-Identifier: MIT\npragma solidity ^0.8.0;\n\ncontract VulnerableDeFiProtocol {\n    // Existing state\n    mapping(address => uint256) public balances;\n    mapping(address => bool) public is"
    ],
    "Gas Griefing via Return Data": [
      "// SPDX-License-Identifier: MIT\npragma solidity ^0.8.0;\n\n/**\n * VULNERABLE VAULT CONTRACT - FOR TESTING ONLY\n * Contains multiple intentional vulnerabilities for demonstration\n * DO NOT USE IN PRODUCT",
      "// Simple test contract with some vulnerabilities\ncontract TestVault {\n    mapping(address => uint256) public balances;\n    \n    function deposit() external payable {\n        balances[msg.sender] += m"
    ],
    "flash_loan_oracle_manipulation": [
      "// Test contract with new vulnerability patterns\npragma solidity ^0.8.0;\n\ninterface IERC20 {\n    function transfer(address to, uint256 amount) external returns (bool);\n    function transferFrom(addres"
    ],
    "callback_reentrancy_vulnerability": [
      "// Test contract with new vulnerability patterns\npragma solidity ^0.8.0;\n\ninterface IERC20 {\n    function transfer(address to, uint256 amount) external returns (bool);\n    function transferFrom(addres",
      "// SPDX-License-Identifier: MIT\npragma solidity ^0.8.0;\n\n/**\n * VULNERABLE VAULT CONTRACT - FOR TESTING ONLY\n * Contains multiple intentional vulnerabilities for demonstration\n * DO NOT USE IN PRODUCT"
    ],
    "unchecked_erc20_return_values": [
      "// Test contract with new vulnerability patterns\npragma solidity ^0.8.0;\n\ninterface IERC20 {\n    function transfer(address to, uint256 amount) external returns (bool);\n    function transferFrom(addres"
    ],
    "no_oracle_freshness_check": [
      "// Test contract with new vulnerability patterns\npragma solidity ^0.8.0;\n\ninterface IERC20 {\n    function transfer(address to, uint256 amount) external returns (bool);\n    function transferFrom(addres"
    ]
  },
  "accuracy_history": [
    1.0,
    1.0,
    1.0,
    1.0,
    1.0,
    1.0,
    1.0,
    1.0,
    1.0,
    1.0,
    1.0,
    1.0,
    1.0
  ],
  "hypothesis_metrics": {
    "reentrancy": {
      "hypothesis_type": "reentrancy",
      "total_generated": 6,
      "verified_count": 2,
      "rejected_count": 4,
      "avg_initial_confidence": 0.6,
      "avg_final_confidence": 0.7666666666666666,
      "success_rate": 0.3333333333333333,
      "last_updated": "2025-10-22T00:55:00.561951"
    },
    "cross_contract": {
      "hypothesis_type": "cross_contract",
      "total_generated": 1,
      "verified_count": 0,
      "rejected_count": 1,
      "avg_initial_confidence": 0.5,
      "avg_final_confidence": 0.5,
      "success_rate": 0.0,
      "last_updated": "2025-10-22T00:26:12.383825"
    }
  },
<<<<<<< HEAD
  "prompt_effectiveness": {},
  "verification_layer_metrics": {},
  "last_updated": "2025-10-22T00:55:49.909690",
  "total_scans": 13
=======
  "prompt_effectiveness": {
    "divergent_exploration": {
      "avg_success_rate": 0.5,
      "avg_fp_rate": 0.0,
      "runs": 1
    },
    "technical_validation": {
      "avg_success_rate": 0.5,
      "avg_fp_rate": 0.0,
      "runs": 1
    },
    "exploit_synthesis": {
      "avg_success_rate": 0.5,
      "avg_fp_rate": 0.0,
      "runs": 1
    }
  },
  "last_updated": "2025-10-22T00:55:00.566593",
  "total_scans": 7
>>>>>>> df997f31
}<|MERGE_RESOLUTION|>--- conflicted
+++ resolved
@@ -1911,12 +1911,6 @@
       "last_updated": "2025-10-22T00:26:12.383825"
     }
   },
-<<<<<<< HEAD
-  "prompt_effectiveness": {},
-  "verification_layer_metrics": {},
-  "last_updated": "2025-10-22T00:55:49.909690",
-  "total_scans": 13
-=======
   "prompt_effectiveness": {
     "divergent_exploration": {
       "avg_success_rate": 0.5,
@@ -1936,5 +1930,4 @@
   },
   "last_updated": "2025-10-22T00:55:00.566593",
   "total_scans": 7
->>>>>>> df997f31
 }